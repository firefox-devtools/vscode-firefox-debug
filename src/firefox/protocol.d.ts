--- conflicted
+++ resolved
@@ -306,11 +306,7 @@
 	type Grip = boolean | number | string | ComplexGrip;
 
 	interface ComplexGrip {
-<<<<<<< HEAD
-		type: 'null' | 'undefined' | 'Infinity' | '-Infinity' | 'NaN' | '-0' | 'longString' | 'object';
-=======
-		type: string;  // 'null' | 'undefined' | 'Infinity' | '-Infinity' | 'NaN' | '-0' | 'longString' | 'symbol' | 'object'
->>>>>>> 8b237749
+		type: 'null' | 'undefined' | 'Infinity' | '-Infinity' | 'NaN' | '-0' | 'longString' | 'symbol' | 'object';
 	}
 
 	interface ObjectGrip extends ComplexGrip {
