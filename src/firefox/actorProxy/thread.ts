import { Log } from '../../util/log';
import { EventEmitter } from 'events';
import { DebugConnection } from '../connection';
import { PendingRequest, PendingRequests } from '../../util/pendingRequests';
import { ActorProxy } from './interface';
import { ISourceActorProxy, SourceActorProxy } from './source';

let log = Log.create('ThreadActorProxy');

export interface IThreadActorProxy {
	name: string;
	attach(useSourceMaps?: boolean): Promise<void>;
	resume(exceptionBreakpoints: ExceptionBreakpoints, resumeLimitType?: 'next' | 'step' | 'finish'): Promise<void>;
	interrupt(immediately?: boolean): Promise<void>;
	detach(): Promise<void>;
	fetchSources(): Promise<FirefoxDebugProtocol.Source[]>;
	fetchStackFrames(start?: number, count?: number): Promise<FirefoxDebugProtocol.Frame[]>;
	onPaused(cb: (event: FirefoxDebugProtocol.ThreadPausedResponse) => void): void;
	onResumed(cb: () => void): void;
	onExited(cb: () => void): void;
	onWrongState(cb: () => void): void;
	onNewSource(cb: (newSource: ISourceActorProxy) => void): void;
	onNewGlobal(cb: () => void): void;
	dispose(): void;
}

export enum ExceptionBreakpoints {
	All, Uncaught, None
}

/**
 * A ThreadActorProxy is a proxy for a "thread-like actor" (a Tab, Worker or Addon) in Firefox.
 */
export class ThreadActorProxy extends EventEmitter implements ActorProxy, IThreadActorProxy {

	constructor(
		public readonly name: string,
		private connection: DebugConnection
	) {
		super();
		this.connection.register(this);
		log.debug(`Created thread ${this.name}`);
	}

	private pendingAttachRequest?: PendingRequest<void>;
	private attachPromise?: Promise<void>;
	private pendingResumeRequest?: PendingRequest<void>;
	private resumePromise?: Promise<void>;
	private pendingInterruptRequest?: PendingRequest<void>;
	private interruptPromise?: Promise<void>;
	private pendingDetachRequest?: PendingRequest<void>;
	private detachPromise?: Promise<void>;

	private pendingSourcesRequests = new PendingRequests<FirefoxDebugProtocol.Source[]>();
	private pendingStackFramesRequests = new PendingRequests<FirefoxDebugProtocol.Frame[]>();

	/**
	 * Attach the thread if it is detached
	 */
	public attach(useSourceMaps = true): Promise<void> {
		if (!this.attachPromise) {
			log.debug(`Attaching thread ${this.name}`);

			this.attachPromise = new Promise<void>((resolve, reject) => {
				this.pendingAttachRequest = { resolve, reject };
				this.connection.sendRequest({
					to: this.name, type: 'attach',
					options: { useSourceMaps }
				});
			});
			this.detachPromise = undefined;

		} else {
			log.warn('Attaching this thread has already been requested!');
		}

		return this.attachPromise;
	}

	/**
	 * Resume the thread if it is paused
	 */
	public resume(
		exceptionBreakpoints: ExceptionBreakpoints,
		resumeLimitType?: 'next' | 'step' | 'finish'
	): Promise<void> {

		if (!this.resumePromise) {
			log.debug(`Resuming thread ${this.name}`);

			let resumeLimit = resumeLimitType ? { type: resumeLimitType } : undefined;
			let pauseOnExceptions: boolean | undefined = undefined;
			let ignoreCaughtExceptions: boolean | undefined = undefined;
			switch (exceptionBreakpoints) {
				case ExceptionBreakpoints.All:
					pauseOnExceptions = true;
					break;

				case ExceptionBreakpoints.Uncaught:
					pauseOnExceptions = true;
					ignoreCaughtExceptions = true;
					break;
			}

			this.resumePromise = new Promise<void>((resolve, reject) => {
				this.pendingResumeRequest = { resolve, reject };
				this.connection.sendRequest({
					to: this.name, type: 'resume',
					resumeLimit, pauseOnExceptions, ignoreCaughtExceptions
				});
			});
			this.interruptPromise = undefined;

		}

		return this.resumePromise;
	}

	/**
	 * Interrupt the thread if it is running
	 */
	public interrupt(immediately = true): Promise<void> {

		if (!this.interruptPromise) {
			log.debug(`Interrupting thread ${this.name}`);

			this.interruptPromise = new Promise<void>((resolve, reject) => {
				this.pendingInterruptRequest = { resolve, reject };
				this.connection.sendRequest({
					to: this.name, type: 'interrupt',
					when: immediately ? undefined : 'onNext'
				});
			});
			this.resumePromise = undefined;

		}

		return this.interruptPromise;
	}

	/**
	 * Detach the thread if it is attached
	 */
	public detach(): Promise<void> {

		if (!this.detachPromise) {
			log.debug(`Detaching thread ${this.name}`);

			this.detachPromise = new Promise<void>((resolve, reject) => {
				this.pendingDetachRequest = { resolve, reject };
				this.connection.sendRequest({ to: this.name, type: 'detach' });
			});
			this.attachPromise = undefined;

		} else {
			log.warn('Detaching this thread has already been requested!');
		}

		return this.detachPromise;
	}

	/**
	 * Fetch the list of source files. This will also cause newSource events to be emitted for
	 * every source file (including those that are loaded later and strings passed to eval())
	 */
	public fetchSources(): Promise<FirefoxDebugProtocol.Source[]> {
		log.debug(`Fetching sources from thread ${this.name}`);

		return new Promise<FirefoxDebugProtocol.Source[]>((resolve, reject) => {
			this.pendingSourcesRequests.enqueue({ resolve, reject });
			this.connection.sendRequest({ to: this.name, type: 'sources' });
		});
	}

	/**
	 * Fetch StackFrames. This can only be called while the thread is paused.
	 */
	public fetchStackFrames(start?: number, count?: number): Promise<FirefoxDebugProtocol.Frame[]> {
		log.debug(`Fetching stackframes from thread ${this.name}`);

		return new Promise<FirefoxDebugProtocol.Frame[]>((resolve, reject) => {
			this.pendingStackFramesRequests.enqueue({ resolve, reject });
			this.connection.sendRequest({
				to: this.name, type: 'frames',
				start, count
			});
		});
	}

	public dispose(): void {
		this.connection.unregister(this);
	}

	public receiveResponse(response: FirefoxDebugProtocol.Response): void {

		if (response['type'] === 'paused') {

			let pausedResponse = <FirefoxDebugProtocol.ThreadPausedResponse>response;
			log.debug(`Received paused message of type ${pausedResponse.why.type}`);

			switch (pausedResponse.why.type) {
				case 'attached':
					if (this.pendingAttachRequest) {
						this.pendingAttachRequest.resolve(undefined);
						this.pendingAttachRequest = undefined;
						this.interruptPromise = Promise.resolve(undefined);
					} else {
						log.warn('Received attached message without pending request');
					}
					break;

				case 'interrupted':
				case 'alreadyPaused':
					if (this.pendingInterruptRequest) {
						this.pendingInterruptRequest.resolve(undefined);
						this.pendingInterruptRequest = undefined;
					} else if (pausedResponse.why.type !== 'alreadyPaused') {
						log.warn(`Received ${pausedResponse.why.type} message without pending request`);
					}
					break;

				case 'resumeLimit':
				case 'breakpoint':
				case 'exception':
				case 'debuggerStatement':
					if (this.pendingInterruptRequest) {
						this.pendingInterruptRequest.resolve(undefined);
						this.pendingInterruptRequest = undefined;
					} else {
						this.interruptPromise = Promise.resolve(undefined);
					}
					if (this.pendingResumeRequest) {
						this.pendingResumeRequest.reject(`Hit ${pausedResponse.why.type}`);
						this.pendingResumeRequest = undefined;
					}
					this.resumePromise = undefined;
					this.emit('paused', pausedResponse);
					break;

				case 'clientEvaluated':
					log.warn('Received clientEvaluated message without a request');
					break;

				default:
					log.warn(`Paused event with reason ${pausedResponse.why.type} not handled yet`);
					this.emit('paused', pausedResponse);
					break;
			}

		} else if (response['type'] === 'resumed') {

			if (this.pendingResumeRequest) {
				log.debug(`Received resumed event from ${this.name}`);
				this.pendingResumeRequest.resolve(undefined);
				this.pendingResumeRequest = undefined;
			} else {
				log.debug(`Received unexpected resumed event from ${this.name}`);
				this.interruptPromise = undefined;
				this.resumePromise = Promise.resolve(undefined);
				this.emit('resumed');
			}

		} else if (response['type'] === 'detached') {

			log.debug(`Thread ${this.name} detached`);
			if (this.pendingDetachRequest) {
				this.pendingDetachRequest.resolve(undefined);
				this.pendingDetachRequest = undefined;
			} else {
				log.warn(`Thread ${this.name} detached without a corresponding request`);
			}

			this.pendingStackFramesRequests.rejectAll('Detached');

		} else if (response['sources']) {

			let sources = <FirefoxDebugProtocol.Source[]>(response['sources']);
			log.debug(`Received ${sources.length} sources from thread ${this.name}`);
			this.pendingSourcesRequests.resolveOne(sources);

<<<<<<< HEAD
			for (let source of sources) {
				let sourceActor = this.connection.getOrCreate(source.actor, 
					() => new SourceActorProxy(source, this.connection));
				this.emit('newSource', sourceActor);
			}

			} else if (response['type'] === 'newSource') {
			
=======
		} else if (response['type'] === 'newSource') {

>>>>>>> 396c92d5
			let source = <FirefoxDebugProtocol.Source>(response['source']);
			log.debug(`New source ${source.url} on thread ${this.name}`);
			let sourceActor = this.connection.getOrCreate(source.actor,
				() => new SourceActorProxy(source, this.connection));
			this.emit('newSource', sourceActor);

		} else if (response['frames']) {

			let frames = <FirefoxDebugProtocol.Frame[]>(response['frames']);
			log.debug(`Received ${frames.length} frames from thread ${this.name}`);
			this.pendingStackFramesRequests.resolveOne(frames);

		} else if (response['type'] === 'newGlobal') {

			this.emit('newGlobal');

		} else if (response['type'] === 'exited') {

			log.debug(`Thread ${this.name} exited`);
			this.emit('exited');
			//TODO send release packet(?)

		} else if (response['error'] === 'wrongState') {

			log.warn(`Thread ${this.name} was in the wrong state for the last request`);
			//TODO reject last request!
			this.emit('wrongState');

		} else if (response['error'] === 'wrongOrder') {

			log.warn(`got wrongOrder error: ${response['message']}`);
			this.resumePromise = undefined;
			if (this.pendingResumeRequest) {
				this.pendingResumeRequest.reject(`You need to resume ${response['lastPausedUrl']} first`);
			}

		} else if (response['error'] === 'noSuchActor') {

			log.error(`No such actor ${JSON.stringify(this.name)}`);
			if (this.pendingAttachRequest) {
				this.pendingAttachRequest.reject('No such actor');
			}
			if (this.pendingDetachRequest) {
				this.pendingDetachRequest.reject('No such actor');
			}
			if (this.pendingInterruptRequest) {
				this.pendingInterruptRequest.reject('No such actor');
			}
			if (this.pendingResumeRequest) {
				this.pendingResumeRequest.reject('No such actor');
			}
			this.pendingSourcesRequests.rejectAll('No such actor');
			this.pendingStackFramesRequests.rejectAll('No such actor');

		} else if (response['error'] === 'unknownFrame') {

			let errorMsg = response['message']
			log.error(`Error evaluating expression: ${errorMsg}`);

		} else {

			if (response['type'] === 'willInterrupt') {
				log.debug(`Received willInterrupt event from ${this.name} (ignoring)`);
			} else {
				log.warn("Unknown message from ThreadActor: " + JSON.stringify(response));
			}

		}

	}

	/**
	 * The paused event is only sent when the thread is paused because it hit a breakpoint or a
	 * resumeLimit, but not if it was paused due to an interrupt request or because an evaluate
	 * request is finished
	 */
	public onPaused(cb: (event: FirefoxDebugProtocol.ThreadPausedResponse) => void) {
		this.on('paused', cb);
	}

	/**
	 * The resumed event is only sent when the thread is resumed without a corresponding request
	 * (this happens when a tab in Firefox is reloaded or navigated to a different url while
	 * the corresponding thread is paused)
	 */
	public onResumed(cb: () => void) {
		this.on('resumed', cb);
	}

	public onExited(cb: () => void) {
		this.on('exited', cb);
	}

	public onWrongState(cb: () => void) {
		this.on('wrongState', cb);
	}

	public onNewSource(cb: (newSource: ISourceActorProxy) => void) {
		this.on('newSource', cb);
	}

	public onNewGlobal(cb: () => void) {
		this.on('newGlobal', cb);
	}
}<|MERGE_RESOLUTION|>--- conflicted
+++ resolved
@@ -278,7 +278,6 @@
 			log.debug(`Received ${sources.length} sources from thread ${this.name}`);
 			this.pendingSourcesRequests.resolveOne(sources);
 
-<<<<<<< HEAD
 			for (let source of sources) {
 				let sourceActor = this.connection.getOrCreate(source.actor, 
 					() => new SourceActorProxy(source, this.connection));
@@ -287,10 +286,6 @@
 
 			} else if (response['type'] === 'newSource') {
 			
-=======
-		} else if (response['type'] === 'newSource') {
-
->>>>>>> 396c92d5
 			let source = <FirefoxDebugProtocol.Source>(response['source']);
 			log.debug(`New source ${source.url} on thread ${this.name}`);
 			let sourceActor = this.connection.getOrCreate(source.actor,
