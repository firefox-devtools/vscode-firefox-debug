import { delay } from '../util/misc';
import { DebugClient } from 'vscode-debugadapter-testsupport';
import { DebugProtocol } from 'vscode-debugprotocol';
<<<<<<< HEAD
import { AddonType } from '../configuration';
=======
import { AddonType, LaunchConfiguration } from '../adapter/launchConfiguration';
>>>>>>> 5edd621e
import * as path from 'path';

export async function initDebugClient(
	testDataPath: string,
	waitForPageLoadedEvent: boolean,
	extraLaunchArgs?: {}
): Promise<DebugClient> {

	let dc = new DebugClient('node', './out/firefoxDebugAdapter.js', 'firefox');

	let launchArgs = { request: 'launch', file: path.join(testDataPath, 'web/index.html') };
	if (extraLaunchArgs !== undefined) {
		launchArgs = Object.assign(launchArgs, extraLaunchArgs);
	}

	await dc.start();
	await Promise.all([
<<<<<<< HEAD
		dc.launch({ request: 'launch', file: path.join(testDataPath, 'web/index.html') }),
=======
		dc.launch(launchArgs),
>>>>>>> 5edd621e
		dc.configurationSequence()
	]);

	if (waitForPageLoadedEvent) {
		await receivePageLoadedEvent(dc);
	}

	return dc;
}

export async function initDebugClientForAddon(
	testDataPath: string,
	addonType: AddonType,
	options?: {
		installInProfile?: boolean,
		delayedNavigation?: boolean
	}
): Promise<DebugClient> {

	let dcArgs: LaunchConfiguration = { 
		request: 'launch',
		addonType,
		addonPath: path.join(testDataPath, `${addonType}/addOn`),
		installAddonInProfile: !!(options && options.installInProfile)
	};

<<<<<<< HEAD
	let dcArgs = { request: 'launch', addonType, addonPath: path.join(testDataPath, `${addonType}/addOn`) };
	if (delayedNavigation) {
		dcArgs['file'] = path.join(testDataPath, `web/index.html`);
=======
	if (options && options.delayedNavigation) {
		dcArgs.file = path.join(testDataPath, `web/index.html`);
>>>>>>> 5edd621e
	} else {
		dcArgs.file = path.join(testDataPath, `${addonType}/index.html`);
	}

	let dc = new DebugClient('node', './out/firefoxDebugAdapter.js', 'firefox');

	await dc.start();
	await Promise.all([
		dc.launch(dcArgs),
		dc.waitForEvent('initialized', 20000)
	]);
	dc.setExceptionBreakpointsRequest({ filters: [] });

	await receivePageLoadedEvent(dc, (addonType === 'addonSdk'));

	if (options && options.delayedNavigation) {
		await setConsoleThread(dc, await findTabThread(dc));
		let file = path.join(testDataPath, `${addonType}/index.html`);
		await evaluate(dc, `location="file://${file}"`);
		await receivePageLoadedEvent(dc, (addonType === 'addonSdk'));
	}

	return dc;
}

export async function receivePageLoadedEvent(dc: DebugClient, lenient: boolean = false): Promise<void> {
	let ev = await dc.waitForEvent('output', 10000);
	let outputMsg = ev.body.output.trim();
	if (outputMsg.substr(0, 6) !== 'Loaded') {
		if (lenient) {
			await receivePageLoadedEvent(dc, true);
		} else {
			throw new Error(`Wrong output message '${outputMsg}'`);
		}
	}
}

export function setBreakpoints(dc: DebugClient, sourcePath: string, breakpointLines: number[]): Promise<DebugProtocol.SetBreakpointsResponse> {
	return dc.setBreakpointsRequest({
		source: { path: sourcePath },
		breakpoints: breakpointLines.map((line) => { return { line }; })
	});
}

export function receiveBreakpointEvent(dc: DebugClient): Promise<DebugProtocol.Event> {
	return dc.waitForEvent('breakpoint', 10000);
}

export function receiveStoppedEvent(dc: DebugClient): Promise<DebugProtocol.Event> {
	return dc.waitForEvent('stopped', 10000);
}

export async function runCommandAndReceiveStoppedEvent(dc: DebugClient, command: () => void): Promise<DebugProtocol.Event> {
	let stoppedEventPromise = dc.waitForEvent('stopped', 10000);
	command();
	return await stoppedEventPromise;
}

export function evaluate(dc: DebugClient, js: string): Promise<DebugProtocol.EvaluateResponse> {
	return dc.evaluateRequest({ context: 'repl', expression: js });
}

export function evaluateDelayed(dc: DebugClient, js: string, delay: number): Promise<DebugProtocol.EvaluateResponse> {
	js = `setTimeout(function() { ${js} }, ${delay})`;
	return evaluate(dc, js);
}

export async function assertPromiseTimeout(promise: Promise<any>, timeout: number): Promise<void> {
	let promiseResolved = await Promise.race([
		promise.then(() => true),
		delay(timeout).then(() => false)
	]);
	if (promiseResolved) {
		throw new Error(`The Promise was resolved within ${timeout}ms`);
	}
}

export function findVariable(variables: DebugProtocol.Variable[], varName: string): DebugProtocol.Variable {
	for (var i = 0; i < variables.length; i++) {
		if (variables[i].name === varName) {
			return variables[i];
		}
	}
	throw new Error(`Variable '${varName}' not found`);
}

export async function findTabThread(dc: DebugClient): Promise<number> {
	let threadsPresponse = await dc.threadsRequest();
	for (let thread of threadsPresponse.body.threads) {
		if (thread.name.startsWith('Tab')) {
			return thread.id;
		}
	}
	throw new Error('Couldn\'t find a tab thread');
}

export async function setConsoleThread(dc: DebugClient, threadId: number): Promise<void> {
	try {
		await dc.stackTraceRequest({ threadId });
	} catch(e) {}
}<|MERGE_RESOLUTION|>--- conflicted
+++ resolved
@@ -1,11 +1,7 @@
 import { delay } from '../util/misc';
 import { DebugClient } from 'vscode-debugadapter-testsupport';
 import { DebugProtocol } from 'vscode-debugprotocol';
-<<<<<<< HEAD
-import { AddonType } from '../configuration';
-=======
-import { AddonType, LaunchConfiguration } from '../adapter/launchConfiguration';
->>>>>>> 5edd621e
+import { AddonType, LaunchConfiguration } from '../configuration';
 import * as path from 'path';
 
 export async function initDebugClient(
@@ -23,11 +19,7 @@
 
 	await dc.start();
 	await Promise.all([
-<<<<<<< HEAD
-		dc.launch({ request: 'launch', file: path.join(testDataPath, 'web/index.html') }),
-=======
 		dc.launch(launchArgs),
->>>>>>> 5edd621e
 		dc.configurationSequence()
 	]);
 
@@ -54,14 +46,8 @@
 		installAddonInProfile: !!(options && options.installInProfile)
 	};
 
-<<<<<<< HEAD
-	let dcArgs = { request: 'launch', addonType, addonPath: path.join(testDataPath, `${addonType}/addOn`) };
-	if (delayedNavigation) {
-		dcArgs['file'] = path.join(testDataPath, `web/index.html`);
-=======
 	if (options && options.delayedNavigation) {
 		dcArgs.file = path.join(testDataPath, `web/index.html`);
->>>>>>> 5edd621e
 	} else {
 		dcArgs.file = path.join(testDataPath, `${addonType}/index.html`);
 	}
