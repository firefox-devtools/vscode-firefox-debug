import { Log } from '../util/log';
import { EventEmitter } from 'events';
import { concatArrays } from '../util/misc';
import { ExceptionBreakpoints, ThreadActorProxy, ConsoleActorProxy, SourceActorProxy } from '../firefox/index';
import { ThreadCoordinator, ThreadPauseCoordinator, PauseType, BreakpointInfo, BreakpointsAdapter, FrameAdapter, ScopeAdapter, SourceAdapter, BreakpointAdapter, ObjectGripAdapter, VariablesProvider, VariableAdapter } from './index';
import { FirefoxDebugAdapter } from '../firefoxDebugAdapter';
import { Variable } from 'vscode-debugadapter';

let log = Log.create('ThreadAdapter');

export class ThreadAdapter extends EventEmitter {

	public id: number;
	public get debugSession() {
		return this._debugAdapter;
	}
	public get name() {
		return this._name;
	}
	public get actorName() {
		return this.actor.name;
	}
	public get hasConsole() {
		return this.consoleActor !== undefined;
	}

	private _debugAdapter: FirefoxDebugAdapter;
	private actor: ThreadActorProxy;
	private consoleActor?: ConsoleActorProxy;
	private coordinator: ThreadCoordinator;
	private _name: string;

	private sources: SourceAdapter[] = [];
	private frames: FrameAdapter[] = [];
	private scopes: ScopeAdapter[] = [];

	private objectGripAdaptersByActorName = new Map<string, ObjectGripAdapter>();
	private pauseLifetimeObjects: ObjectGripAdapter[] = [];

	private threadPausedReason?: FirefoxDebugProtocol.ThreadPausedReason;

	public constructor(id: number, threadActor: ThreadActorProxy, consoleActor: ConsoleActorProxy | undefined,
		private pauseCoordinator: ThreadPauseCoordinator, name: string, debugAdapter: FirefoxDebugAdapter) {

		super();

		this.id = id;
		this.actor = threadActor;
		this.consoleActor = consoleActor;
		this._name = name;
		this._debugAdapter = debugAdapter;

<<<<<<< HEAD
		this.coordinator = new ThreadCoordinator(this.id, this.name, this.actor, this.consoleActor,
			this.pauseCoordinator, (source) => this.shouldSkip(source), () => this.disposePauseLifetimeAdapters());
	}

	public async init(exceptionBreakpoints: ExceptionBreakpoints, reload: boolean): Promise<void> {

		this.coordinator.setExceptionBreakpoints(exceptionBreakpoints);
=======
		this.coordinator = new ThreadCoordinator(this.actor, this.consoleActor,
			() => this.disposePauseLifetimeAdapters());

		this.coordinator.onPaused(async (reason) => {

			this.threadPausedReason = reason;

			await this.fetchAllStackFrames();
>>>>>>> ec7b9cbc

			if (this.shouldSkip(this.frames[0].frame.where.source)) {
				this.resume();
			} else {
				this.emit('paused', reason);
			}
		});
	}

	public async init(exceptionBreakpoints: ExceptionBreakpoints): Promise<void> {

		await this.pauseCoordinator.requestInterrupt(this.id, this.name, 'auto');
		try {
			await this.actor.attach();
			this.pauseCoordinator.notifyInterrupted(this.id, this.name, 'auto');
		} catch(e) {
			this.pauseCoordinator.notifyInterruptFailed(this.id, this.name);
			throw e;
		}

		await this.actor.fetchSources();

		await this.coordinator.resume();

		if (reload) {
			await this.consoleEvaluate('location.reload(true)');
		}
	}

	public createSourceAdapter(id: number, actor: SourceActorProxy, path?: string): SourceAdapter {
		let adapter = new SourceAdapter(id, actor, path);
		this.sources.push(adapter);
		return adapter;
	}

	public getOrCreateObjectGripAdapter(objectGrip: FirefoxDebugProtocol.ObjectGrip, threadLifetime: boolean) {

		let objectGripAdapter = this.objectGripAdaptersByActorName.get(objectGrip.actor);

		if (objectGripAdapter === undefined) {

			objectGripAdapter = new ObjectGripAdapter(objectGrip, threadLifetime, this);
			this.objectGripAdaptersByActorName.set(objectGrip.actor, objectGripAdapter);
			if (!threadLifetime) {
				this.pauseLifetimeObjects.push(objectGripAdapter);
			}

		}

		return objectGripAdapter;
	}

	public registerScopeAdapter(scopeAdapter: ScopeAdapter) {
		this.scopes.push(scopeAdapter);
	}

	public findCorrespondingSourceAdapter(source: FirefoxDebugProtocol.Source): SourceAdapter | undefined {
		if (!source.url) return undefined;

		for (let sourceAdapter of this.sources) {
			if (sourceAdapter.actor.source.url === source.url) {
				return sourceAdapter;
			}
		}

		return undefined;
	}

	public findSourceAdaptersForPath(path: string | undefined): SourceAdapter[] {
		if (!path) return [];
		return this.sources.filter((sourceAdapter) => (sourceAdapter.sourcePath === path));
	}

	public findSourceAdapterForActorName(actorName: string): SourceAdapter | undefined {
		for (let i = 0; i < this.sources.length; i++) {
			if (this.sources[i].actor.name === actorName) {
				return this.sources[i];
			}
		}
		return undefined;
	}

	public interrupt(): Promise<void> {
		return this.coordinator.interrupt();
	}

	public resume(): Promise<void> {
		return this.coordinator.resume();
	}

	public stepOver(): Promise<void> {
		return this.coordinator.stepOver();
	}

	public stepIn(): Promise<void> {
		return this.coordinator.stepIn();
	}

	public stepOut(): Promise<void> {
		return this.coordinator.stepOut();
	}

	public setBreakpoints(breakpointInfos: BreakpointInfo[], sourceAdapter: SourceAdapter): Promise<BreakpointAdapter[]> {
		return BreakpointsAdapter.setBreakpointsOnSourceActor(breakpointInfos, sourceAdapter, this.coordinator);
	}

	public setExceptionBreakpoints(exceptionBreakpoints: ExceptionBreakpoints) {
		this.coordinator.setExceptionBreakpoints(exceptionBreakpoints);
	}

	private fetchAllStackFrames(): Promise<FrameAdapter[]> {
		return this.coordinator.runOnPausedThread(

			async () => {

				let frames = await this.actor.fetchStackFrames();

				let frameAdapters = frames.map((frame) => {
					let frameAdapter = new FrameAdapter(frame, this);
					this._debugAdapter.registerFrameAdapter(frameAdapter);
					this.frames.push(frameAdapter);
					return frameAdapter;
				});

				if ((this.threadPausedReason !== undefined) && (frameAdapters.length > 0)) {
					frameAdapters[0].scopeAdapters[0].addCompletionValue(this.threadPausedReason);
				}

				return frameAdapters;
			},

			async (frameAdapters) => {

				let objectGripAdapters = concatArrays(frameAdapters.map(
					(frameAdapter) => frameAdapter.getObjectGripAdapters()));

				let extendLifetimePromises = objectGripAdapters.map((objectGripAdapter) =>
					objectGripAdapter.actor.extendLifetime().catch((err) => undefined));

				await Promise.all(extendLifetimePromises);
			}
		);
	}

	public async fetchStackFrames(start: number, count: number): Promise<[FrameAdapter[], number]> {

		let frameAdapters = (this.frames.length > 0) ? this.frames : await this.fetchAllStackFrames();

		let requestedFrames = (count > 0) ? frameAdapters.slice(start, start + count) : frameAdapters.slice(start);

		return [requestedFrames, frameAdapters.length];
	}

	public async fetchVariables(variablesProvider: VariablesProvider): Promise<Variable[]> {

		let variableAdapters = await this.coordinator.runOnPausedThread(

			() => variablesProvider.getVariables(),

			async (variableAdapters) => {

				let objectGripAdapters = variableAdapters
					.map((variableAdapter) => variableAdapter.objectGripAdapter)
					.filter((objectGripAdapter) => (objectGripAdapter !== undefined));

				if (!variablesProvider.isThreadLifetime) {

					let extendLifetimePromises = objectGripAdapters.map((objectGripAdapter) =>
						objectGripAdapter!.actor.extendLifetime().catch((err) => undefined));

					await Promise.all(extendLifetimePromises);
				}
			}
		);

		return variableAdapters.map((variableAdapter) => variableAdapter.getVariable());
	}

	public async evaluate(expr: string, frameActorName?: string): Promise<Variable> {

		let variableAdapter: VariableAdapter;
		if (frameActorName !== undefined) {

			variableAdapter = await this.coordinator.evaluate(expr, frameActorName, 

				(grip) => this.variableFromGrip(grip, false),

				async (variableAdapter) => {
					let objectGripAdapter = variableAdapter.objectGripAdapter;
					if (objectGripAdapter !== undefined) {
						await objectGripAdapter.actor.extendLifetime();
					}
				}
			);

		} else {

			variableAdapter = await this.coordinator.consoleEvaluate(expr, undefined, 
				(grip) => this.variableFromGrip(grip, true));

		}

		return variableAdapter.getVariable();
	}

	public async consoleEvaluate(expr: string, frameActorName?: string): Promise<Variable> {

		let grip = await this.consoleActor!.evaluate(expr, frameActorName);

		let variableAdapter = this.variableFromGrip(grip, true);

		return variableAdapter.getVariable();
	}

	public detach(): Promise<void> {
		return this.actor.detach();
	}

	private variableFromGrip(grip: FirefoxDebugProtocol.Grip | undefined, threadLifetime: boolean): VariableAdapter {
		if (grip !== undefined) {
			return VariableAdapter.fromGrip('', grip, threadLifetime, this);
		} else {
			return new VariableAdapter('', 'undefined');
		}
	}

	private shouldSkip(source: FirefoxDebugProtocol.Source) {
		let sourceAdapter = this.findSourceAdapterForActorName(source.actor);
		if (sourceAdapter !== undefined) {
			return sourceAdapter.actor.source.isBlackBoxed;
		} else {
			log.warn(`No adapter found for sourceActor ${source.actor}`);
			return false;
		}
	}

	private async disposePauseLifetimeAdapters(): Promise<void> {

		let objectGripActorsToRelease = this.pauseLifetimeObjects.map(
			(objectGripAdapter) => objectGripAdapter.actor.name);

		this.pauseLifetimeObjects.forEach((objectGripAdapter) => {
			objectGripAdapter.dispose();
			this.objectGripAdaptersByActorName.delete(objectGripAdapter.actor.name);
		});
		this.pauseLifetimeObjects = [];

		this.scopes.forEach((scopeAdapter) => {
			scopeAdapter.dispose();
		});
		this.scopes = [];

		this.frames.forEach((frameAdapter) => {
			frameAdapter.dispose();
		});
		this.frames = [];

		if (objectGripActorsToRelease.length > 0) {
			try {
				await this.actor.releaseMany(objectGripActorsToRelease);
			} catch(err) {}
		}
	}

	public onPaused(cb: (reason: FirefoxDebugProtocol.ThreadPausedReason) => void) {
		this.on('paused', cb);
	}

	public onResumed(cb: () => void) {
		this.actor.onResumed(cb);
	}
	
	public onExited(cb: () => void) {
		this.actor.onExited(cb);
	}

	public onWrongState(cb: () => void) {
		this.actor.onWrongState(cb);
	}

	public onNewSource(cb: (newSource: SourceActorProxy) => void) {
		this.actor.onNewSource(cb);
	}
}<|MERGE_RESOLUTION|>--- conflicted
+++ resolved
@@ -50,24 +50,14 @@
 		this._name = name;
 		this._debugAdapter = debugAdapter;
 
-<<<<<<< HEAD
 		this.coordinator = new ThreadCoordinator(this.id, this.name, this.actor, this.consoleActor,
-			this.pauseCoordinator, (source) => this.shouldSkip(source), () => this.disposePauseLifetimeAdapters());
-	}
-
-	public async init(exceptionBreakpoints: ExceptionBreakpoints, reload: boolean): Promise<void> {
-
-		this.coordinator.setExceptionBreakpoints(exceptionBreakpoints);
-=======
-		this.coordinator = new ThreadCoordinator(this.actor, this.consoleActor,
-			() => this.disposePauseLifetimeAdapters());
+			this.pauseCoordinator, () => this.disposePauseLifetimeAdapters());
 
 		this.coordinator.onPaused(async (reason) => {
 
 			this.threadPausedReason = reason;
 
 			await this.fetchAllStackFrames();
->>>>>>> ec7b9cbc
 
 			if (this.shouldSkip(this.frames[0].frame.where.source)) {
 				this.resume();
@@ -77,7 +67,9 @@
 		});
 	}
 
-	public async init(exceptionBreakpoints: ExceptionBreakpoints): Promise<void> {
+	public async init(exceptionBreakpoints: ExceptionBreakpoints, reload: boolean): Promise<void> {
+
+		this.coordinator.setExceptionBreakpoints(exceptionBreakpoints);
 
 		await this.pauseCoordinator.requestInterrupt(this.id, this.name, 'auto');
 		try {
