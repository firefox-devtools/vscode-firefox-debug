--- conflicted
+++ resolved
@@ -199,13 +199,8 @@
 	const terminate = (config.request === 'launch') && !config.reAttach;
 
 	return {
-<<<<<<< HEAD
-		attach, launch, addon, pathMappings, filesToSkip, reloadOnChange, clearConsoleOnReload,
+		attach, launch, addon, pathMappings, filesToSkip, reloadOnChange, tabFilter, clearConsoleOnReload,
 		showConsoleCallLocation, liftAccessorsFromPrototypes, suggestPathMappingWizard, terminate
-=======
-		attach, launch, addon, pathMappings, filesToSkip, reloadOnChange, tabFilter, clearConsoleOnReload,
-		showConsoleCallLocation, liftAccessorsFromPrototypes, suggestPathMappingWizard
->>>>>>> 7aec5761
 	}
 }
 
