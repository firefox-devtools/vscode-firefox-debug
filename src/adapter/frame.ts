import { Log } from '../util/log';
import { concatArrays } from '../util/misc';
import { ThreadAdapter, EnvironmentAdapter, ScopeAdapter, ObjectGripAdapter } from '../adapter/index';
import { Source, StackFrame } from 'vscode-debugadapter';
import { urlBasename } from '../util/misc';

let log = Log.create('FrameAdapter');

let actorIdRegex = /[0-9]+$/;

export class FrameAdapter {
	
	public id: number;
	public frame: FirefoxDebugProtocol.Frame;
	public scopeAdapters: ScopeAdapter[];
	public threadAdapter: ThreadAdapter;
	
	public constructor(frame: FirefoxDebugProtocol.Frame, threadAdapter: ThreadAdapter) {
		this.frame = frame;
		this.threadAdapter = threadAdapter;
		this.threadAdapter.debugSession.registerFrameAdapter(this);
		
		let environmentAdapter = EnvironmentAdapter.from(this.frame.environment);
		this.scopeAdapters = environmentAdapter.getScopeAdapters(this.threadAdapter);
		this.scopeAdapters[0].addThis(this.frame.this);
	}

	public getStackframe(): StackFrame {

		let firefoxSource = (<FirefoxDebugProtocol.UrlSourceLocation>this.frame.where).source;
		let sourceActorName = firefoxSource.actor;

		let sourcePath = '';
		let sourceName = '';

		if (firefoxSource.url != null) {
<<<<<<< HEAD
			sourcePath = this.threadAdapter.debugSession.convertFirefoxSourceToPath(firefoxSource) || ''; //TODO
			sourceName = urlBasename(firefoxSource.url);
=======
			sourcePath = this.threadAdapter.debugSession.convertFirefoxSourceToPath(firefoxSource);
			sourceName = firefoxSource.url;
>>>>>>> 45541794
		}

		if (this.frame.type === 'eval') {
			let match = actorIdRegex.exec(sourceActorName);
			if (match) {
				sourceName = `eval ${match[0]}`;
			}
		}

		let sourceAdapter = this.threadAdapter.findSourceAdapterForActorName(sourceActorName);
		if (!sourceAdapter) {
			throw new Error(`Couldn't find source adapter for ${sourceActorName}`);
		}

		let source = new Source(sourceName, sourcePath, sourceAdapter.id);

		let name: string;
		switch (this.frame.type) {

			case 'call':
				let callee = (<FirefoxDebugProtocol.CallFrame>this.frame).callee;
				if ((typeof callee === 'object') && (callee.type === 'object') && 
					((<FirefoxDebugProtocol.ObjectGrip>callee).class === 'Function')) {

					let calleeName = (<FirefoxDebugProtocol.FunctionGrip>callee).name;
					name = (calleeName !== undefined) ? calleeName : '[anonymous function]';

				} else {

					log.error(`Unexpected callee in call frame: ${JSON.stringify(callee)}`);
					name = '[unknown]';

				}
				break;
				
			case 'global':
				name = '[Global]';
				break;
				
			case 'eval':
			case 'clientEvaluate':
				name = '[eval]';
				break;
				
			default:
				name = `[${this.frame.type}]`;
				log.error(`Unexpected frame type ${this.frame.type}`);
				break;
		}
		
		return new StackFrame(this.id, name, source, this.frame.where.line, this.frame.where.column);
	}

	public getObjectGripAdapters(): ObjectGripAdapter[] {
		return concatArrays(this.scopeAdapters.map(
			(scopeAdapter) => scopeAdapter.getObjectGripAdapters()));
	}
	
	public dispose(): void {
		this.threadAdapter.debugSession.unregisterFrameAdapter(this);
	}
}<|MERGE_RESOLUTION|>--- conflicted
+++ resolved
@@ -34,13 +34,8 @@
 		let sourceName = '';
 
 		if (firefoxSource.url != null) {
-<<<<<<< HEAD
 			sourcePath = this.threadAdapter.debugSession.convertFirefoxSourceToPath(firefoxSource) || ''; //TODO
-			sourceName = urlBasename(firefoxSource.url);
-=======
-			sourcePath = this.threadAdapter.debugSession.convertFirefoxSourceToPath(firefoxSource);
 			sourceName = firefoxSource.url;
->>>>>>> 45541794
 		}
 
 		if (this.frame.type === 'eval') {
